--- conflicted
+++ resolved
@@ -613,19 +613,8 @@
         ]
         assert modeler.tables['table_name'].equals(modeler.dn.transformed_data['table_name'])
 
-<<<<<<< HEAD
-        sampler = Sampler(data_navigator, modeler)
-        samples = sampler.sample_table('table_name')
-
-        assert isinstance(samples, pd.DataFrame)
-        assert samples.equals(sampler.dn.ht.reverse_transform_table.return_value)
-        child_mock.assert_called_once_with('table_name')
-
     @patch('sdv.modeler.Modeler._count_child_rows')
     def test_model_database_kde_distribution(self, child_mock):
-=======
-    def test_model_database_kde_distribution(self):
->>>>>>> ff166977
         """model_database works fine with kde distribution."""
         # Setup
         data_navigator = MagicMock(spec=DataNavigator)
@@ -800,15 +789,6 @@
         ]
         assert modeler.tables['table_name'].equals(modeler.dn.transformed_data['table_name'])
 
-<<<<<<< HEAD
-        sampler = Sampler(data_navigator, modeler)
-        samples = sampler.sample_table('table_name')
-
-        assert samples.equals(reverse_transform_dataframe)
-        child_mock.assert_called_once_with('table_name')
-
-=======
->>>>>>> ff166977
     def test__flatten_dict_flat_dict(self):
         """_flatten_dict don't modify flat dicts."""
         # Setup
